# MSL_XY.py
#
# Paul Grimes, Aug 2018
# from code by Larry Gardner, Jul 2018
#
import time

import numpy as np

from gerbil.gerbil import Gerbil

class GRBLStage(object):
    ''' Class for communicating with a GRBL based X-Y stage, using the Gerbil
    module.'''

    def __init__(self, serial_port, strict=False):
        self.resource = Gerbil()
        self.address = serial_port
        
        self.connect()
    
        self.feedrate = 3000
        
    def connect(self):
        """Connect to the GRBL Stage"""
        self.resource.cnect(self.address)
        
        time.sleep(0.5)
        
        self.resource.poll_start()
        
    def disconnect(self):
        """Disconnect from the GRBL Stage"""
        self.resource.disconnect()
    
    def get_max_pos(self, axis=None):
        """Return the maximum travel in mm.
        
        arguments:
            axis (int): axis to set maximum travel for. One of 0 (x), 1 (y), 2(z)
        returns:
            float or numpy.array: maximum limits in mm.
        """
        if axis is not None:
            return float(self.resource.settings[130+axis]["val"])
        else:  # Get the limits for all axes
            return np.array([self.resource.settings[130]["val"], self.resource.settings[131]["val"], self.resource.settings[132]["val"]], dtype=float)
    
    def set_max_pos(self, maxpos, axis):
        """Set the maximum travel in mm.
        
        arguments:
            maxpos (float): maximum travel in mm.
            axis (int): axis to set maximum travel for. One of 0 (x), 1 (y), 2(z)
        """
        self.resource.send_immediately(f"${(130+axis):d}={maxpos:.2f}")
        self.resource.request_settings()
        
    def set_vel(self, vel):
        'Set default speed in mm/min'
        self.feedrate = vel

    def get_max_vel(self, axis=None):
        """Return the maximum velocity in mm/min.
        
        arguments:
            axis (int): axis to set maximum travel for. One of 0 (x), 1 (y), 2(z)
        returns:
            float or numpy.array: maximum velocity in mm/min.
        """
        if axis is not None:
            return float(self.resource.settings[110+axis]["val"])
        else:  # Get the limits for all axes
            return np.array([self.resource.settings[110]["val"], self.resource.settings[111]["val"], self.resource.settings[112]["val"]], dtype=float)

    def set_max_vel(self, maxvel, axis=0):
        'Set Max Velocity (for axis 0 = x, which will be the same as y by default'
<<<<<<< HEAD
        self.resource.send_immediately(f"${(110+axis):d}={maxvel:.2f}")
=======
        self.resource.send_immediately(f"${str(110+axis):d}={maxvel:.2f}")
>>>>>>> f0fd75c5
        self.resource.request_settings()

    def get_vel(self):
        'Returns current velocity'
        return self.feedrate

    def get_accel(self, axis=None):
        """Return the acceleration in mm/s^2.
        
        arguments:
            axis (int): axis to set maximum travel for. One of 0 (x), 1 (y), 2(z)
        returns:
            float or numpy.array: acceleration in mm/s^2.
        """
        if axis is not None:
            return float(self.resource.settings[120+axis]["val"])
        else:  # Get the limits for all axes
            return np.array([self.resource.settings[120]["val"], self.resource.settings[121]["val"], self.resource.settings[122]["val"]], dtype=float)
        
    def set_accel(self, acc, axis=0):
        'Set acceleration for axis in mm/s^2'
        self.resource.send_immediately(f"${(120+axis):d}={acc:.2f}")
        self.resource.request_settings()

    def get_params(self):
        'Returns all parameters as a dictionary of GRBL $ values'
        return self.resource.settings

    def move_abs(self, pos, feedrate=None, blocking=True):
        'Moves to an absolute position from 0'
        if not feedrate:
            feedrate = self.feedrate
        self.resource.send_immediately("G90")
        self.resource.send_immediately(f"G1 X{pos[0]:.2f} Y{pos[1]:.2f} F{feedrate:.2f}")
        
        if blocking:
            self.block_while_moving()

    def move_rel(self, pos, feedrate=None, blocking=True):
        'Moves distance from current position'
        if not feedrate:
            feedrate = self.feedrate
        self.resource.send_immediately("G91")
        self.resource.send_immediately(f"G1 X{pos[0]:.2f} Y{pos[1]:.2f} F{feedrate:.2f}")
                
        if blocking:
            self.block_while_moving()
        
    def set_zero(self):
        'Sets current position to the zero position'
        self.set_curr_pos([0, 0])
        
    def set_curr_pos(self, pos):
        'Sets the current position to an (X, Y) value, defining a new origin for the XY coordinate system'
        self.resource.send_immediately(f"G92 X{pos[0]:.2f} Y{pos[1]:.2f}")
        # Update hash state so that get_pos returns the correct position
        self.resource.get_hash_state()
        
    def home(self, blocking=True):
        'Home the XY stage'
        self.resource.homing()
        if blocking:
            self.block_while_moving()

    def get_pos(self):
        'Returns position relative to the current G92 origin'
        return np.array(self.resource.cmpos) - np.array(self.resource.settings_hash["G92"])
    
    def get_abs_pos(self):
        'Returns the absolute position in machine coordinates'
        return np.array(self.resource.cmpos)

    def is_moving(self):
        return self.resource.cmode == "Run"

    def block_while_moving(self):
        'Holds instruction till motion has stopped'
        time.sleep(self.resource.poll_interval)
        while self.is_moving():
            time.sleep(self.resource.poll_interval)

    def zero(self, blocking=True):
        'Go to the zero position'
        self.resource.send_immediately("G1 X0 Y0")
        if blocking:
            self.block_while_moving()

    def initialize(self):
        'Reset the GRBL controller'
        self.resource.reset()

if __name__ == "__main__":
    # Run test code
    m = XY_Stage("/dev/ttyUSB0")
    print("Set up communication with MSL Translation stages on {}".format(m.resource))
    print()
    print("Current Position of Stage: {:d} {:d}".format(m.get_pos()))
    print()
    print("Parameters of Stage:")
    params = m.get_params(m.X)
    for p in params:
        print("\t{}".format(p))
    <|MERGE_RESOLUTION|>--- conflicted
+++ resolved
@@ -75,11 +75,7 @@
 
     def set_max_vel(self, maxvel, axis=0):
         'Set Max Velocity (for axis 0 = x, which will be the same as y by default'
-<<<<<<< HEAD
-        self.resource.send_immediately(f"${(110+axis):d}={maxvel:.2f}")
-=======
-        self.resource.send_immediately(f"${str(110+axis):d}={maxvel:.2f}")
->>>>>>> f0fd75c5
+        self.resource.send_immediately(f"${(110+axis):d}={maxvel:.2f}"]
         self.resource.request_settings()
 
     def get_vel(self):
