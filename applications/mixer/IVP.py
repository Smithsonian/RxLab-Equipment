#! /usr/bin/env python
##################################################
#                                                #
# IV testing with Power Meter                                     #
#                                                #
# Larry Gardner, July 2018                       #
# Paul Grimes, August 2018                       #
##################################################

from __future__ import print_function, division

import sys
import os
import time
import visa
import numpy as np
from IV import IV
import matplotlib.pyplot as plt
import drivers.Instrument.HP436A as PM

import _default_IVP_config


<<<<<<< HEAD
class IVP(IV.IV):
    """An object that can set and measure the bias on an SIS device, and measure
    the IF power with either a GPIB connected power meter or an analong power
    signal connected to the bias DAQ unit"""
    def __init__(self, use="IV.use", verbose=False):
        super().__init__(use, verbose)
=======
class IVP(IV):
    def __init__(self, use="IV.use", verbose=False, vverbose=False):
        super().__init__(use, verbose=verbose, vverbose=vverbose)
>>>>>>> eadc6a58
        self.setConfig(_default_IVP_config.defaultConfig)

        self.pm = None

        self.initPM()

    def __delete__(self):
        self.endPM()
        super().__delete__()

    def _applyConfig(self):
        super()._applyConfig()
        try:
            self.pm_address = self.config["power-meter"]["address"]
        except KeyError:
<<<<<<< HEAD
            try:
                self.pIn_channel = self.config["power-meter"]["channel"]
                self.pIn_gain = self.config["power-meter"]["gain"]
                self.pIn_offset = self.config["power-meter"]["offset"]
            except KeyError:
                self.pm = None
                raise KeyError("No power meter configuration found")
            self.pm = None
=======
            self.pm_address = None
>>>>>>> eadc6a58

    def initPM(self, pm_address=None):
        # Initializes Power Meter
        if pm_address==None:
            pm_address = self.pm_address

        if pm_address==None:
            # We don't have configuration for GPIB power meter, so we will
            # assume an analog signal is connected to the DAQ ADC input
            if self.verbose:
                print("No GPIB power meter configured, using ADC input {:d}".format(self.pIn_channel))
            return

        try:
            self.rm = visa.ResourceManager()
            lr = self.rm.list_resources()
            if pm_address in lr:
                self.pm = PM.PowerMeter(self.rm.open_resource(pm_address))
                self.pm_address = pm_address
                if self.verbose:
                    print("Power Meter connected on {:}.\n".format(self.pm_address))
            else:
                self.pm = None
                if self.verbose:
<<<<<<< HEAD
                    print("No Power Meter detected on {:}.\n".format(self.pm_address))
        except gpib.GpibError:
=======
                    print("No Power Meter detected.\n")
        except visa.VisaIOError:
>>>>>>> eadc6a58
            self.pm = None
            if self.verbose:
                print("GPIB Error connecting to Power Meter on {:}.\n".format(self.pm_address))
        except:
            self.pm = None
            if self.verbose:
                print("Unknown Error connecting to Power Meter on {:}.\n".format(self.pm_address))

    def bias(self, bias):
        """Short cut to set the bias point to <bias> mV and return the
        resulting bias point"""
        self.setBias(bias)
        data = self.getData()

        if self.verbose:
            print("New Bias Point: {:.4g} mV".format(bias))
            if len(data) == 3:
                print("  Voltage: {:.4g} mV, Current: {:.4g} mA, IF Power: {:.4g} W".format(data[0], data[1], data[2]))
            else:
                print("  Voltage: {:.4g} mV, Current: {:.4g} mA".format(data[0], data[1]))
        return data

    def getData(self):
        """Gets V, I and P (if PM present) data, and returns it as a tuple"""

        if self.pm != None:
            data = super().getData()
            Vdata = data[self.vIn_channel]
            Idata = data[self.iIn_channel]
            Pdata = self.pm.getData(rate="I")

        else:
            Vdata, Idata, Pdata = self.getDataAin()

        return Vdata, Idata, Pdata

    def getDataAin(self):
        """Get the data for bias and IF power from the DAQ"""
        data = self.getRawDataP()

        # Get the output voltage/current data
        Vdata = self.calcV(data[self.vIn_channel])
        Idata = self.calcI(data[self.iIn_channel])
        Pdata = self.calcP(data[self.pIn_channel])

    def getRawDataAin(self):
        """Gets the voltages for the bias and power meter from the DAQ"""
        # Sets proper format for low and high channels to scan over
        channels = [self.vIn_channel, self.iIn_channel, self.pIn_channel]
        low_channel, high_channel = min(channels), max(channels)
        data = self.daq.AInScan(low_channel, high_channel, self.Rate, self.Navg)
        return np.mean(data[:, self.vIn_channel]), np.mean(data[:, self.iIn_channel], np.mean(data[:, self.pIn_channel]))

    def calcP(self, volts):
        """Convert ADC voltage to IF power"""
        return (volts - self.pIn_offset) / self.pIn_gain

    def prepSweep(self):
        super().prepSweep()

        # Prepares for data collection
        self.Pdata = np.empty_like(self.BiasPts)


    def runSweep(self):
        if self.verbose:
            print("\nRunning sweep...")

        if self.verbose:
            print("\tBias (mV)\tVoltage (mV)\tCurrent (mA)\tIF Power")

        for index, bias in enumerate(self.BiasPts):
            self.setBias(bias)

            #Collects data from scan
            data = self.getData()

            self.Vdata[index] = data[0]
            self.Idata[index] = data[1]
            if self.pm != None:
                self.Pdata[index] = data[2]
            else:
                self.Pdata[index] = 0.0

            if index%5 == 0 and self.verbose:
                print("\t{:.3f}\t\t{:.3f}\t\t{:.3f}\t\t{:.3g}".format(self.BiasPts[index], self.Vdata[index], self.Idata[index], self.Pdata[index]))


    def endPM(self):
        # Disconnects power meter
        if self.pm != None:
            self.pm.close()

    def spreadsheet(self):
        if self.verbose:
            print("\nWriting data to spreadsheet...")

        # Creates document for libre office
        out = open(self.save_name, 'w')

        # Writes data to spreadsheet
        # Write a header describing the data
        out.write("# Bias (mV)\t\tVoltage (mV)\t\tCurrent (mA)\n")
        for i in range(len(self.Vdata)):
            out.write("{:.6g},\t{:.6g},\t{:.6g},\t{:.6g}\n".format(self.BiasPts[i], self.Vdata[i], self.Idata[i], self.Pdata[i]))

        out.close()

    def plotPV(self):
        # Plot PV curve
        self.ax2.plot(self.Vdata, self.Pdata, 'b-')
        self.ax2.set(ylabel="Power (W)")
        self.ax2.set(title="IV Sweep")

    def plot(self, ion=True):
        """Plot the acquired data from the sweep.
        """
        if ion:
            plt.ion()
        self.fig, self.ax = plt.subplots()
        self.plotIV()
        self.ax2 = self.ax.twinx()
        self.plotPV()
        self.fig.show()

if __name__ == "__main__":
    # This code runs a sweep from <vmax> to <vmin> with stepsize <step> and
    # saves the data to <save_name>
    #
    # Usage: python3 <file.dat> <vmin> <vmax> <step> <*use file>

    test = IVP(verbose=True, vverbose=True)

    if len(sys.argv) >= 5:
        if len(sys.argv) == 6:
            test.readFile(sys.argv[5])
            test.initDAQ()
        test.save_name = sys.argv[1]
        test.vmin = float(sys.argv[2])
        test.vmax = float(sys.argv[3])
        test.step = float(sys.argv[4])
    else:
        test.save_name = input("Output file name: ")
        test.vmin = float(input("Minimum voltage [mV]: "))
        test.vmax = float(input("Maximum voltage [mV]: "))
        test.step = float(input("Step [mV]: "))

    # Run a sweep
    test.sweep()

    # Output and plot data
    test.spreadsheet()
    plt.ion()
    test.plot()
    # Wait until the plot is done
    try:
        input("Press [enter] to continue.")
    except SyntaxError:
        pass


    # Close down the IV object cleanly, releasing the DAQ and PM
    del test

    print("End.")<|MERGE_RESOLUTION|>--- conflicted
+++ resolved
@@ -20,19 +20,13 @@
 
 import _default_IVP_config
 
-
-<<<<<<< HEAD
 class IVP(IV.IV):
     """An object that can set and measure the bias on an SIS device, and measure
     the IF power with either a GPIB connected power meter or an analong power
     signal connected to the bias DAQ unit"""
     def __init__(self, use="IV.use", verbose=False):
         super().__init__(use, verbose)
-=======
-class IVP(IV):
-    def __init__(self, use="IV.use", verbose=False, vverbose=False):
-        super().__init__(use, verbose=verbose, vverbose=vverbose)
->>>>>>> eadc6a58
+
         self.setConfig(_default_IVP_config.defaultConfig)
 
         self.pm = None
@@ -48,18 +42,14 @@
         try:
             self.pm_address = self.config["power-meter"]["address"]
         except KeyError:
-<<<<<<< HEAD
             try:
+                self.pm_address = None
                 self.pIn_channel = self.config["power-meter"]["channel"]
                 self.pIn_gain = self.config["power-meter"]["gain"]
                 self.pIn_offset = self.config["power-meter"]["offset"]
             except KeyError:
-                self.pm = None
                 raise KeyError("No power meter configuration found")
             self.pm = None
-=======
-            self.pm_address = None
->>>>>>> eadc6a58
 
     def initPM(self, pm_address=None):
         # Initializes Power Meter
@@ -84,13 +74,8 @@
             else:
                 self.pm = None
                 if self.verbose:
-<<<<<<< HEAD
                     print("No Power Meter detected on {:}.\n".format(self.pm_address))
-        except gpib.GpibError:
-=======
-                    print("No Power Meter detected.\n")
         except visa.VisaIOError:
->>>>>>> eadc6a58
             self.pm = None
             if self.verbose:
                 print("GPIB Error connecting to Power Meter on {:}.\n".format(self.pm_address))
